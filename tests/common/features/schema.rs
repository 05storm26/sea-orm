pub use super::super::bakery_chain::*;

use super::*;
use crate::common::setup::create_table;
<<<<<<< HEAD
use sea_orm::{ConnectionTrait, DatabaseConnection, DbConn, ExecResult, Statement, error::*, sea_query};
use sea_query::{Alias, ColumnDef};
=======
use sea_orm::{error::*, sea_query, DatabaseConnection, DbConn, ExecResult};
use sea_query::{ColumnDef, ForeignKeyCreateStatement};
>>>>>>> 43509afb

pub async fn create_tables(db: &DatabaseConnection) -> Result<(), DbErr> {
    create_log_table(db).await?;
    create_metadata_table(db).await?;
    create_repository_table(db).await?;
<<<<<<< HEAD
    create_active_enum_table(db).await?;
=======
    create_self_join_table(db).await?;
>>>>>>> 43509afb

    Ok(())
}

pub async fn create_log_table(db: &DbConn) -> Result<ExecResult, DbErr> {
    let stmt = sea_query::Table::create()
        .table(applog::Entity)
        .col(
            ColumnDef::new(applog::Column::Id)
                .integer()
                .not_null()
                .auto_increment()
                .primary_key(),
        )
        .col(ColumnDef::new(applog::Column::Action).string().not_null())
        .col(ColumnDef::new(applog::Column::Json).json().not_null())
        .col(
            ColumnDef::new(applog::Column::CreatedAt)
                .timestamp_with_time_zone()
                .not_null(),
        )
        .to_owned();

    create_table(db, &stmt, Applog).await
}

pub async fn create_metadata_table(db: &DbConn) -> Result<ExecResult, DbErr> {
    let stmt = sea_query::Table::create()
        .table(metadata::Entity)
        .col(
            ColumnDef::new(metadata::Column::Uuid)
                .uuid()
                .not_null()
                .primary_key(),
        )
        .col(ColumnDef::new(metadata::Column::Type).string().not_null())
        .col(ColumnDef::new(metadata::Column::Key).string().not_null())
        .col(ColumnDef::new(metadata::Column::Value).string().not_null())
        .col(ColumnDef::new(metadata::Column::Bytes).binary().not_null())
        .col(ColumnDef::new(metadata::Column::Date).date())
        .col(ColumnDef::new(metadata::Column::Time).time())
        .to_owned();

    create_table(db, &stmt, Metadata).await
}

pub async fn create_repository_table(db: &DbConn) -> Result<ExecResult, DbErr> {
    let stmt = sea_query::Table::create()
        .table(repository::Entity)
        .col(
            ColumnDef::new(repository::Column::Id)
                .string()
                .not_null()
                .primary_key(),
        )
        .col(
            ColumnDef::new(repository::Column::Owner)
                .string()
                .not_null(),
        )
        .col(ColumnDef::new(repository::Column::Name).string().not_null())
        .col(ColumnDef::new(repository::Column::Description).string())
        .to_owned();

    create_table(db, &stmt, Repository).await
}

<<<<<<< HEAD
pub async fn create_active_enum_table(db: &DbConn) -> Result<ExecResult, DbErr> {
    let stmt = sea_query::Table::create()
        .table(active_enum::Entity)
        .col(
            ColumnDef::new(active_enum::Column::Id)
                .integer()
                .not_null()
                .auto_increment()
                .primary_key(),
        )
        .col(ColumnDef::new(active_enum::Column::Category).string_len(1))
        .col(ColumnDef::new(active_enum::Column::Color).integer())
        // .col(ColumnDef::new(active_enum::Column::Tea).custom(Alias::new("tea")))
        .to_owned();

    create_table(db, &stmt, ActiveEnum).await
=======
pub async fn create_self_join_table(db: &DbConn) -> Result<ExecResult, DbErr> {
    let stmt = sea_query::Table::create()
        .table(self_join::Entity)
        .col(
            ColumnDef::new(self_join::Column::Uuid)
                .uuid()
                .not_null()
                .primary_key(),
        )
        .col(ColumnDef::new(self_join::Column::UuidRef).uuid())
        .col(ColumnDef::new(self_join::Column::Time).time())
        .foreign_key(
            ForeignKeyCreateStatement::new()
                .name("fk-self_join-self_join")
                .from_tbl(SelfJoin)
                .from_col(self_join::Column::UuidRef)
                .to_tbl(SelfJoin)
                .to_col(self_join::Column::Uuid),
        )
        .to_owned();

    create_table(db, &stmt, SelfJoin).await
>>>>>>> 43509afb
}<|MERGE_RESOLUTION|>--- conflicted
+++ resolved
@@ -2,23 +2,15 @@
 
 use super::*;
 use crate::common::setup::create_table;
-<<<<<<< HEAD
-use sea_orm::{ConnectionTrait, DatabaseConnection, DbConn, ExecResult, Statement, error::*, sea_query};
-use sea_query::{Alias, ColumnDef};
-=======
 use sea_orm::{error::*, sea_query, DatabaseConnection, DbConn, ExecResult};
 use sea_query::{ColumnDef, ForeignKeyCreateStatement};
->>>>>>> 43509afb
 
 pub async fn create_tables(db: &DatabaseConnection) -> Result<(), DbErr> {
     create_log_table(db).await?;
     create_metadata_table(db).await?;
     create_repository_table(db).await?;
-<<<<<<< HEAD
+    create_self_join_table(db).await?;
     create_active_enum_table(db).await?;
-=======
-    create_self_join_table(db).await?;
->>>>>>> 43509afb
 
     Ok(())
 }
@@ -86,24 +78,6 @@
     create_table(db, &stmt, Repository).await
 }
 
-<<<<<<< HEAD
-pub async fn create_active_enum_table(db: &DbConn) -> Result<ExecResult, DbErr> {
-    let stmt = sea_query::Table::create()
-        .table(active_enum::Entity)
-        .col(
-            ColumnDef::new(active_enum::Column::Id)
-                .integer()
-                .not_null()
-                .auto_increment()
-                .primary_key(),
-        )
-        .col(ColumnDef::new(active_enum::Column::Category).string_len(1))
-        .col(ColumnDef::new(active_enum::Column::Color).integer())
-        // .col(ColumnDef::new(active_enum::Column::Tea).custom(Alias::new("tea")))
-        .to_owned();
-
-    create_table(db, &stmt, ActiveEnum).await
-=======
 pub async fn create_self_join_table(db: &DbConn) -> Result<ExecResult, DbErr> {
     let stmt = sea_query::Table::create()
         .table(self_join::Entity)
@@ -126,5 +100,22 @@
         .to_owned();
 
     create_table(db, &stmt, SelfJoin).await
->>>>>>> 43509afb
+}
+
+pub async fn create_active_enum_table(db: &DbConn) -> Result<ExecResult, DbErr> {
+    let stmt = sea_query::Table::create()
+        .table(active_enum::Entity)
+        .col(
+            ColumnDef::new(active_enum::Column::Id)
+                .integer()
+                .not_null()
+                .auto_increment()
+                .primary_key(),
+        )
+        .col(ColumnDef::new(active_enum::Column::Category).string_len(1))
+        .col(ColumnDef::new(active_enum::Column::Color).integer())
+        // .col(ColumnDef::new(active_enum::Column::Tea).custom(Alias::new("tea")))
+        .to_owned();
+
+    create_table(db, &stmt, ActiveEnum).await
 }