--- conflicted
+++ resolved
@@ -154,18 +154,5 @@
         );
         db.execute(stmt).await?;
     }
-<<<<<<< HEAD
-
-    let stmt = builder.build(create);
-    assert_eq!(
-        builder.build(&Schema::create_table_from_entity(
-            entity,
-            db.get_database_backend()
-        )),
-        stmt
-    );
-    db.execute(stmt).await
-=======
     db.execute(builder.build(create)).await
->>>>>>> e2d4ccf4
 }